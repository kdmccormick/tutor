--- conflicted
+++ resolved
@@ -8,6 +8,7 @@
 __license__ = "Apache 2.0"
 
 from typing import Any, Callable
+
 import click
 
 from tutor.types import Config
@@ -126,7 +127,7 @@
     #:
     #: :parameter list commands: commands are instances of ``click.Command``. They will
     #:   all be added as subcommands of the main ``tutor`` command.
-    CLI_COMMANDS = filters.get("cli:commands")
+    CLI_COMMANDS: Filter[list[click.Command], []] = filters.get("cli:commands")
 
     #: List of `do ...` commands.
     #:
@@ -165,16 +166,11 @@
     #: List of commands to be executed prior to initialization. These commands are run even
     #: before the mysql databases are created and the migrations are applied.
     #:
-<<<<<<< HEAD
     #: :parameter list[tuple[str, tuple[str, ...]]] tasks: list of ``(service, path)``
     #:   tasks. (see :py:data:`COMMANDS_INIT`).
-    COMMANDS_PRE_INIT = filters.get("commands:pre-init")
-=======
-    #: :parameter list[tuple[str, tuple[str, ...]]] tasks: list of ``(service, path)`` tasks. (see :py:data:`COMMANDS_INIT`).
     COMMANDS_PRE_INIT: Filter[list[tuple[str, tuple[str, ...]]], []] = filters.get(
         "commands:pre-init"
     )
->>>>>>> 33e4f33a
 
     #: Same as :py:data:`COMPOSE_LOCAL_TMP` but for the development environment.
     COMPOSE_DEV_TMP: Filter[Config, []] = filters.get("compose:dev:tmp")
@@ -214,8 +210,6 @@
     #: Same as :py:data:`COMPOSE_LOCAL_TMP` but for jobs
     COMPOSE_LOCAL_JOBS_TMP: Filter[Config, []] = filters.get("compose:local-jobs:tmp")
 
-<<<<<<< HEAD
-=======
     #: List of images to be built when we run ``tutor images build ...``.
     #:
     #: :parameter list[tuple[str, tuple[str, ...], str, tuple[str, ...]]] tasks: list of ``(name, path, tag, args)`` tuples.
@@ -246,13 +240,6 @@
     #: Parameters are the same as for :py:data:`IMAGES_PULL`.
     IMAGES_PUSH: Filter[list[tuple[str, str]], [Config]] = filters.get("images:push")
 
-    #: List of command line interface (CLI) commands.
-    #:
-    #: :parameter list commands: commands are instances of ``click.Command``. They will
-    #:   all be added as subcommands of the main ``tutor`` command.
-    CLI_COMMANDS: Filter[list[click.Command], []] = filters.get("cli:commands")
-
->>>>>>> 33e4f33a
     #: Declare new default configuration settings that don't necessarily have to be saved in the user
     #: ``config.yml`` file. Default settings may be overridden with ``tutor config save --set=...``, in which
     #: case they will automatically be added to ``config.yml``.
