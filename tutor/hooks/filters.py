--- conflicted
+++ resolved
@@ -4,13 +4,9 @@
 import sys
 import typing as t
 
-<<<<<<< HEAD
+from typing_extensions import Concatenate, ParamSpec
+
 from . import contexts, priorities
-=======
-from typing_extensions import Concatenate, ParamSpec
-
-from . import contexts
->>>>>>> 33e4f33a
 
 T = t.TypeVar("T")
 P = ParamSpec("P")
@@ -22,13 +18,10 @@
 # CallableFilter = t.Callable[Concatenate[T, P], T]
 
 
-<<<<<<< HEAD
-class FilterCallback(contexts.Contextualized):
-    def __init__(self, func: CallableFilter, priority: t.Optional[int] = None):
-=======
 class FilterCallback(contexts.Contextualized, t.Generic[T, P]):
-    def __init__(self, func: t.Callable[Concatenate[T, P], T]):
->>>>>>> 33e4f33a
+    def __init__(
+        self, func: t.Callable[Concatenate[T, P], T], priority: t.Optional[int] = None
+    ):
         super().__init__()
         self.func = func
         self.priority = priority or priorities.DEFAULT
@@ -39,9 +32,6 @@
 
 class Filter(t.Generic[T, P]):
     """
-<<<<<<< HEAD
-    Each filter is associated to a name and a list of callbacks, sorted by priority.
-=======
     Filter hooks have callbacks that are triggered as a chain.
 
     Several filters are defined across the codebase. Each filters is given a unique
@@ -66,7 +56,6 @@
 
     This strong typing makes it easier for plugin developers to quickly check whether
     they are adding and calling filter callbacks correctly.
->>>>>>> 33e4f33a
     """
 
     INDEX: t.Dict[str, "Filter[t.Any, t.Any]"] = {}
@@ -86,42 +75,19 @@
         return cls.INDEX.setdefault(name, cls(name))
 
     def add(
-<<<<<<< HEAD
         self, priority: t.Optional[int] = None
-    ) -> t.Callable[[CallableFilter], CallableFilter]:
-        def inner(func: CallableFilter) -> CallableFilter:
-            callback = FilterCallback(func, priority=priority)
-            priorities.insert_callback(callback, self.callbacks)
-=======
-        self,
     ) -> t.Callable[
         [t.Callable[Concatenate[T, P], T]], t.Callable[Concatenate[T, P], T]
     ]:
         def inner(
             func: t.Callable[Concatenate[T, P], T]
         ) -> t.Callable[Concatenate[T, P], T]:
-            self.callbacks.append(FilterCallback[T, P](func))
->>>>>>> 33e4f33a
+            callback = FilterCallback(func, priority=priority)
+            priorities.insert_callback(callback, self.callbacks)
             return func
 
         return inner
 
-<<<<<<< HEAD
-    def add_item(self, item: T, priority: t.Optional[int] = None) -> None:
-        self.add_items([item], priority=priority)
-
-    def add_items(self, items: t.List[T], priority: t.Optional[int] = None) -> None:
-        @self.add(priority=priority)
-        def callback(value: t.List[T], *_args: t.Any, **_kwargs: t.Any) -> t.List[T]:
-            return value + items
-
-    def iterate(
-        self, *args: t.Any, context: t.Optional[str] = None, **kwargs: t.Any
-    ) -> t.Iterator[T]:
-        yield from self.apply([], *args, context=context, **kwargs)
-
-=======
->>>>>>> 33e4f33a
     def apply(
         self,
         value: T,
@@ -176,10 +142,14 @@
         ]
 
     # The methods below are specific to filters which take lists as first arguments
-    def add_item(self: "Filter[t.List[E], P]", item: E) -> None:
-        self.add_items([item])
-
-    def add_items(self: "Filter[t.List[E], P]", items: t.List[E]) -> None:
+    def add_item(
+        self: "Filter[t.List[E], P]", item: E, priority: t.Optional[int] = None
+    ) -> None:
+        self.add_items([item], priority=priority)
+
+    def add_items(
+        self: "Filter[t.List[E], P]", items: t.List[E], priority: t.Optional[int] = None
+    ) -> None:
         # Unfortunately we have to type-ignore this line. If not, mypy complains with:
         #
         #   Argument 1 has incompatible type "Callable[[Arg(List[E], 'values'), **P], List[E]]"; expected "Callable[[List[E], **P], List[E]]"
@@ -187,7 +157,7 @@
         #
         # But we are unable to mark arguments positional-only (by adding / after values arg) in Python 3.7.
         # Get rid of this statement after Python 3.7 EOL.
-        @self.add()  # type: ignore
+        @self.add(priority=priority)  # type: ignore
         def callback(
             values: t.List[E], *_args: P.args, **_kwargs: P.kwargs
         ) -> t.List[E]:
@@ -249,13 +219,8 @@
 
 
 def add(
-<<<<<<< HEAD
     name: str, priority: t.Optional[int] = None
-) -> t.Callable[[CallableFilter], CallableFilter]:
-=======
-    name: str,
 ) -> t.Callable[[t.Callable[Concatenate[T, P], T]], t.Callable[Concatenate[T, P], T]]:
->>>>>>> 33e4f33a
     """
     Decorator for functions that will be applied to a single named filter.
 
