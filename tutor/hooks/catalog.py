--- conflicted
+++ resolved
@@ -360,11 +360,7 @@
     #: - ``HOST_USER_ID``: the numerical ID of the user on the host.
     #: - ``TUTOR_APP``: the app name ("tutor" by default), used to determine the dev/local project names.
     #: - ``TUTOR_VERSION``: the current version of Tutor.
-<<<<<<< HEAD
-    #: - ``is_buildkit_enabled``: a deprecated function which always returns ``True`` now. Will be removed before Quince.
-=======
     #: - ``is_buildkit_enabled``: a deprecated function which always returns ``True`` now. Will be removed after Quince.
->>>>>>> 62d4dec1
     #: - ``iter_values_named``: a function to iterate on variables that start or end with a given string.
     #: - ``iter_mounts``: a function that yields compose-compatible bind-mounts for any given service.
     #: - ``patch``: a function to incorporate extra content into a template.
