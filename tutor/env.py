from __future__ import annotations

import os
import re
import shutil
import typing as t
from copy import deepcopy

import jinja2
import pkg_resources

from tutor import exceptions, fmt, hooks, plugins, utils
from tutor.__about__ import __app__, __version__
from tutor.types import Config, ConfigValue

TEMPLATES_ROOT = pkg_resources.resource_filename("tutor", "templates")
VERSION_FILENAME = "version"
BIN_FILE_EXTENSIONS = [".ico", ".jpg", ".patch", ".png", ".ttf", ".woff", ".woff2"]
JinjaFilter = t.Callable[..., t.Any]


def _prepare_environment() -> None:
    """
    Prepare environment by adding core data to filters.
    """
    # Core template targets
    hooks.Filters.ENV_TEMPLATE_TARGETS.add_items(
        [
            ("apps/", ""),
            ("build/", ""),
            ("dev/", ""),
            ("k8s/", ""),
            ("local/", ""),
            (VERSION_FILENAME, ""),
            ("kustomization.yml", ""),
        ],
    )
    # Template filters
    hooks.Filters.ENV_TEMPLATE_FILTERS.add_items(
        [
            ("common_domain", utils.common_domain),
            ("encrypt", utils.encrypt),
            ("list_if", utils.list_if),
            ("long_to_base64", utils.long_to_base64),
            ("random_string", utils.random_string),
            ("reverse_host", utils.reverse_host),
            ("rsa_import_key", utils.rsa_import_key),
            ("rsa_private_key", utils.rsa_private_key),
        ],
    )
    # Template variables
    hooks.Filters.ENV_TEMPLATE_VARIABLES.add_items(
        [
            ("HOST_USER_ID", utils.get_user_id()),
            ("TUTOR_APP", __app__.replace("-", "_")),
            ("TUTOR_VERSION", __version__),
<<<<<<< HEAD
            ("is_buildkit_enabled", lambda: True),  # Will be removed soon.
=======
            # BuildKit used to be optional. Now, it's always enabled.
            # This constant is just for temporary backwards compatibility (REMOVE-AFTER-V16).
            ("is_buildkit_enabled", lambda: True),
>>>>>>> 62d4dec1
        ],
    )


_prepare_environment()


class JinjaEnvironment(jinja2.Environment):
    loader: jinja2.FileSystemLoader

    def __init__(self) -> None:
        template_roots = hooks.Filters.ENV_TEMPLATE_ROOTS.apply([TEMPLATES_ROOT])
        loader = jinja2.FileSystemLoader(template_roots)
        super().__init__(loader=loader, undefined=jinja2.StrictUndefined)

    def read_str(self, template_name: str) -> str:
        return self.read_bytes(template_name).decode()

    def read_bytes(self, template_name: str) -> bytes:
        with open(self.find_os_path(template_name), "rb") as f:
            return f.read()

    def find_os_path(self, template_name: str) -> str:
        path = template_name.replace("/", os.sep)
        for templates_root in self.loader.searchpath:
            full_path = os.path.join(templates_root, path)
            if os.path.exists(full_path):
                return full_path
        raise ValueError("Template path does not exist")


class Renderer:
    def __init__(self, config: t.Optional[Config] = None):
        self.config = deepcopy(config or {})

        # Create environment with extra filters and globals
        self.environment = JinjaEnvironment()

        # Filters
        plugin_filters = hooks.Filters.ENV_TEMPLATE_FILTERS.iterate()
        for name, func in plugin_filters:
            if name in self.environment.filters:
                fmt.echo_alert(f"Found conflicting template filters named '{name}'")
            self.environment.filters[name] = func
        self.environment.filters["walk_templates"] = self.walk_templates

        # Globals
        for name, value in hooks.Filters.ENV_TEMPLATE_VARIABLES.iterate():
            if name in self.environment.globals:
                fmt.echo_alert(f"Found conflicting template variables named '{name}'")
            self.environment.globals[name] = value
        self.environment.globals["iter_values_named"] = self.iter_values_named
        self.environment.globals["patch"] = self.patch

    def iter_templates_in(self, *prefix: str) -> t.Iterable[str]:
        """
        The elements of `prefix` must contain only "/", and not os.sep.
        """
        full_prefix = "/".join(prefix)
        env_templates: list[str] = self.environment.loader.list_templates()
        for template in env_templates:
            if template.startswith(full_prefix):
                # Exclude templates that match certain patterns
                # Note that here we don't rely on the OS separator, as we are handling templates.
                if is_rendered(template):
                    yield template

    def iter_values_named(
        self,
        prefix: t.Optional[str] = None,
        suffix: t.Optional[str] = None,
        allow_empty: bool = False,
    ) -> t.Iterable[ConfigValue]:
        """
        Iterate on all config values for which the name match the given pattern.

        Note that here we only iterate on the values, not the key names. Empty
        values (those that evaluate to boolean `false`) will not be yielded, unless
        `allow_empty` is True.
        """
        for var_name, value in self.config.items():
            if prefix is not None and not var_name.startswith(prefix):
                continue
            if suffix is not None and not var_name.endswith(suffix):
                continue
            if not allow_empty and not value:
                continue
            yield value

    def walk_templates(self, subdir: str) -> t.Iterable[str]:
        """
        Iterate on the template files from `templates/<subdir>`.

        Yield:
            path: template path relative to the template root
        """
        yield from self.iter_templates_in(subdir)

    def patch(self, name: str, separator: str = "\n", suffix: str = "") -> str:
        """
        Render calls to {{ patch("...") }} in environment templates from plugin patches.
        """
        patches = []
        for patch in plugins.iter_patches(name):
            try:
                patches.append(self.render_str(patch))
            except exceptions.TutorError:
                fmt.echo_error(f"Error rendering patch '{name}':\n{patch}")
                raise
        rendered = separator.join(patches)
        if rendered:
            rendered += suffix
        return rendered

    def render_str(self, text: str) -> str:
        try:
            template = self.environment.from_string(text)
        except jinja2.exceptions.TemplateSyntaxError as e:
            raise exceptions.TutorError(f"Template syntax error: {e.args[0]}")
        return self.__render(template)

    def render_template(self, template_name: str) -> t.Union[str, bytes]:
        """
        Render a template file. Return the corresponding string. If it's a binary file
        (as indicated by its path), return bytes.

        The template_name *always* uses "/" separators, and is not os-dependent. Do not pass the result of
        os.path.join(...) to this function.
        """
        if is_binary_file(template_name):
            # Don't try to render binary files
            return self.environment.read_bytes(template_name)

        try:
            template = self.environment.get_template(template_name)
        except Exception:
            fmt.echo_error("Error loading template " + template_name)
            raise

        try:
            return self.__render(template)
        except (jinja2.exceptions.TemplateError, exceptions.TutorError):
            fmt.echo_error("Error rendering template " + template_name)
            raise
        except Exception:
            fmt.echo_error("Unknown error rendering template " + template_name)
            raise

    def render_all_to(self, dst: str, *prefix: str) -> None:
        """
        `prefix` can be used to limit the templates to render.
        """
        for template_name in self.iter_templates_in(*prefix):
            rendered = self.render_template(template_name)
            template_dst = os.path.join(dst, template_name.replace("/", os.sep))
            write_to(rendered, template_dst)

    def __render(self, template: jinja2.Template) -> str:
        try:
            return template.render(**self.config)
        except jinja2.exceptions.UndefinedError as e:
            raise exceptions.TutorError(f"Missing configuration value: {e.args[0]}")


class PatchRenderer(Renderer):
    """
    Render patches for print it.
    """

    def __init__(self, config: t.Optional[Config] = None):
        self.patches_locations: t.Dict[str, t.List[str]] = {}
        self.current_template: str = ""
        super().__init__(config)

    def render_template(self, template_name: str) -> t.Union[str, bytes]:
        """
        Set the current template and render template from Renderer.
        """
        self.current_template = template_name
        return super().render_template(self.current_template)

    def patch(self, name: str, separator: str = "\n", suffix: str = "") -> str:
        """
        Set the patches locations and render calls to {{ patch("...") }} from Renderer.
        """
        if not self.patches_locations.get(name):
            self.patches_locations.update({name: [self.current_template]})
        else:
            if self.current_template not in self.patches_locations[name]:
                self.patches_locations[name].append(self.current_template)

        # Store the template's name, and replace it with the name of this patch.
        # This handles the case where patches themselves include patches.
        original_template = self.current_template
        self.current_template = f"within patch: {name}"

        rendered_patch = super().patch(name, separator=separator, suffix=suffix)
        self.current_template = (
            original_template  # Restore the template's name from before.
        )
        return rendered_patch

    def render_all(self, *prefix: str) -> None:
        """
        Render all templates.
        """
        for template_name in self.iter_templates_in(*prefix):
            self.render_template(template_name)

    def print_patches_locations(self) -> None:
        """
        Print patches locations.
        """
        plugins_table: list[tuple[str, ...]] = [("PATCH", "LOCATIONS")]
        self.render_all()
        for patch, locations in sorted(self.patches_locations.items()):
            n_locations = 0
            for location in locations:
                if n_locations < 1:
                    plugins_table.append((patch, location))
                    n_locations += 1
                else:
                    plugins_table.append(("", location))

        fmt.echo(utils.format_table(plugins_table))


def is_rendered(path: str) -> bool:
    """
    Return whether the template should be rendered or not.

    If the path matches an include pattern, it is rendered. If not and it matches an
    ignore pattern, it is not rendered. By default, all files are rendered.
    """
    for include_pattern in hooks.Filters.ENV_PATTERNS_INCLUDE.iterate():
        if re.match(include_pattern, path):
            return True
    for ignore_pattern in hooks.Filters.ENV_PATTERNS_IGNORE.iterate():
        if re.match(ignore_pattern, path):
            return False
    return True


# Skip rendering some files that follow commonly-ignored patterns:
#
#   .*
#   *.pyc
#   __pycache__
#   partials
hooks.Filters.ENV_PATTERNS_IGNORE.add_items(
    [
        # Skip all hidden files
        r"(.*/)?\.",
        # Skip compiled python files
        r"(.*/)?__pycache__(/.*)?$",
        r".*\.pyc$",
        # Skip files from "partials" folders
        r"(.*/)?partials(/.*)?$",
    ]
)


def save(root: str, config: Config) -> None:
    """
    Save the full environment, including version information.
    """
    root_env = pathjoin(root)
    for src, dst in hooks.Filters.ENV_TEMPLATE_TARGETS.iterate():
        save_all_from(src, os.path.join(root_env, dst), config)

    upgrade_obsolete(root)
    fmt.echo_info(f"Environment generated in {base_dir(root)}")


def upgrade_obsolete(_root: str) -> None:
    """
    Add here ad-hoc commands to upgrade the environment.
    """


def save_all_from(prefix: str, dst: str, config: Config) -> None:
    """
    Render the templates that start with `prefix` and store them with the same
    hierarchy at `dst`. Here, `prefix` can be the result of os.path.join(...).
    """
    renderer = Renderer(config)
    renderer.render_all_to(dst, prefix.replace(os.sep, "/"))


def write_to(content: t.Union[str, bytes], path: str) -> None:
    """
    Write some content to a path. Content can be either str or bytes.
    """
    utils.ensure_file_directory_exists(path)
    if isinstance(content, bytes):
        with open(path, mode="wb") as of_binary:
            of_binary.write(content)
    else:
        with open(path, mode="w", encoding="utf8", newline="\n") as of_text:
            of_text.write(content)


def render_file(config: Config, *path: str) -> t.Union[str, bytes]:
    """
    Return the rendered contents of a template.
    """
    renderer = Renderer(config)
    template_name = "/".join(path)
    return renderer.render_template(template_name)


def render_unknown(config: Config, value: t.Any) -> t.Any:
    """
    Render an unknown `value` object with the selected config.

    If `value` is a dict, its values are also rendered.
    """
    if isinstance(value, str):
        return render_str(config, value)
    if isinstance(value, dict):
        return {k: render_unknown(config, v) for k, v in value.items()}
    if isinstance(value, list):
        return [render_unknown(config, v) for v in value]
    return value


def render_str(config: Config, text: str) -> str:
    """
    Args:
        text (str)
        config (dict)

    Return:
        substituted (str)
    """
    return Renderer(config).render_str(text)


def check_is_up_to_date(root: str) -> None:
    if not is_up_to_date(root):
        fmt.echo_alert(
            f"The current environment stored at {base_dir(root)} is not up-to-date: it is at "
            f"v{current_version(root)} while the 'tutor' binary is at v{__version__}. You should upgrade "
            f"the environment by running:\n"
            f"\n"
            f"    tutor config save"
        )


def is_up_to_date(root: str) -> bool:
    """
    Check if the currently rendered version is equal to the current tutor version.
    """
    current = current_version(root)
    return current is None or current == __version__


def should_upgrade_from_release(root: str) -> t.Optional[str]:
    """
    Return the name of the currently installed release that we should upgrade from. Return None If we already run the
    latest release.
    """
    current = current_version(root)
    if current is None:
        return None
    current_as_int = int(current.split(".")[0])
    required_as_int = int(__version__.split(".", maxsplit=1)[0])
    if current_as_int >= required_as_int:
        return None
    return get_release(current)


def get_env_release(root: str) -> t.Optional[str]:
    """
    Return the Open edX release name from the current environment.

    If the current environment has no version, return None.
    """
    version = current_version(root)
    if version is None:
        return None
    return get_release(version)


def get_current_open_edx_release_name() -> str:
    """
    Return the release name associated to this package.
    """
    return get_release(__version__)


def get_release(version: str) -> str:
    return {
        "0": "ironwood",
        "3": "ironwood",
        "10": "juniper",
        "11": "koa",
        "12": "lilac",
        "13": "maple",
        "14": "nutmeg",
        "15": "olive",
        "16": "palm",
    }[version.split(".", maxsplit=1)[0]]


def current_version(root: str) -> t.Optional[str]:
    """
    Return the current environment version. If the current environment has no version,
    return None.
    """
    path = pathjoin(root, VERSION_FILENAME)
    if not os.path.exists(path):
        return None
    with open(path, encoding="utf-8") as fi:
        return fi.read().strip()


def read_template_file(*path: str) -> str:
    """
    Read raw content of template located at `path`.

    The template may be located inside any of the template root folders.
    """
    return JinjaEnvironment().read_str("/".join(path))


def read_core_template_file(*path: str) -> str:
    """
    Read raw content of template located in tutor core template directory.
    """
    with open(os.path.join(TEMPLATES_ROOT, *path), encoding="utf-8") as fi:
        return fi.read()


def is_binary_file(path: str) -> bool:
    ext = os.path.splitext(path)[1]
    return ext in BIN_FILE_EXTENSIONS


def data_path(root: str, *path: str) -> str:
    """
    Return the file's absolute path inside the data directory.
    """
    return os.path.join(root_dir(root), "data", *path)


def pathjoin(root: str, *path: str) -> str:
    """
    Return the file's absolute path inside the environment.
    """
    return os.path.join(base_dir(root), *path)


def base_dir(root: str) -> str:
    """
    Return the environment base directory.
    """
    return os.path.join(root_dir(root), "env")


def root_dir(root: str) -> str:
    """
    Return the project root directory.
    """
    return os.path.abspath(root)


@hooks.Actions.PLUGIN_UNLOADED.add()
def _delete_plugin_templates(plugin: str, root: str, _config: Config) -> None:
    """
    Delete plugin env files on unload.
    """
    targets = hooks.Filters.ENV_TEMPLATE_TARGETS.iterate_from_context(
        hooks.Contexts.app(plugin).name
    )
    for src, dst in targets:
        path = pathjoin(root, dst.replace("/", os.sep), src.replace("/", os.sep))
        if os.path.exists(path):
            fmt.echo_info(f"    env - removing folder: {path}")
            try:
                shutil.rmtree(path)
            except PermissionError as e:
                raise exceptions.TutorError(
                    f"Could not delete file {e.filename} from plugin {plugin} in folder {path}"
                )<|MERGE_RESOLUTION|>--- conflicted
+++ resolved
@@ -54,13 +54,9 @@
             ("HOST_USER_ID", utils.get_user_id()),
             ("TUTOR_APP", __app__.replace("-", "_")),
             ("TUTOR_VERSION", __version__),
-<<<<<<< HEAD
-            ("is_buildkit_enabled", lambda: True),  # Will be removed soon.
-=======
             # BuildKit used to be optional. Now, it's always enabled.
             # This constant is just for temporary backwards compatibility (REMOVE-AFTER-V16).
             ("is_buildkit_enabled", lambda: True),
->>>>>>> 62d4dec1
         ],
     )
 
