# syntax=docker/dockerfile:1


###########################################################################################################################
############## MINIMAL
############## Minimal image with base system requirements for most stages
###########################################################################################################################
FROM docker.io/ubuntu:20.04 as minimal
LABEL maintainer="Overhang.io <contact@overhang.io>"

ENV DEBIAN_FRONTEND=noninteractive
RUN --mount=type=cache,target=/var/cache/apt,sharing=locked \
    --mount=type=cache,target=/var/lib/apt,sharing=locked \
    apt update && \
    apt install -y build-essential curl git language-pack-en
ENV LC_ALL en_US.UTF-8
{{ patch("openedx-dockerfile-minimal") }}


###########################################################################################################################
############## PYTHON
############## Install python with pyenv in /opt/pyenv and create virtualenv in /openedx/venv
###########################################################################################################################
FROM minimal as python

# https://github.com/pyenv/pyenv/wiki/Common-build-problems#prerequisites
RUN --mount=type=cache,target=/var/cache/apt,sharing=locked \
    --mount=type=cache,target=/var/lib/apt,sharing=locked \
    apt update && \
    apt install -y libssl-dev zlib1g-dev libbz2-dev \
    libreadline-dev libsqlite3-dev wget curl llvm libncurses5-dev libncursesw5-dev \
    xz-utils tk-dev libffi-dev liblzma-dev python-openssl git \
    software-properties-common libmysqlclient-dev libxmlsec1-dev libgeos-dev

ARG PYTHON_VERSION=3.11.8
ENV PATH /openedx/venv/bin:./node_modules/.bin:/openedx/nodeenv/bin:${PATH}
ENV PYENV_ROOT /opt/pyenv
ENV VIRTUAL_ENV /openedx/venv/
ENV XDG_CACHE_HOME /openedx/.cache
ENV COMPREHENSIVE_THEME_DIRS /openedx/themes
ENV STATIC_ROOT_LMS /openedx/staticfiles
ENV STATIC_ROOT_CMS /openedx/staticfiles/studio

# Install pyenv (https://github.com/pyenv/pyenv/releases)
RUN git clone https://github.com/pyenv/pyenv $PYENV_ROOT --branch v2.3.36 --depth 1

# Install Python (https://www.python.org/downloads/)
RUN $PYENV_ROOT/bin/pyenv install $PYTHON_VERSION

# Create virtualenv
RUN $PYENV_ROOT/versions/$PYTHON_VERSION/bin/python -m venv /openedx/venv

# Install the right version of pip/setuptools/wheel
#    https://pypi.org/project/setuptools/
#    https://pypi.org/project/pip/
#    https://pypi.org/project/wheel/
RUN --mount=type=cache,target=/openedx/.cache/pip,sharing=shared \
    pip install \
    setuptools==69.1.1 pip==24.0 wheel==0.43.0


###########################################################################################################################
############## CODE
###########################################################################################################################
FROM minimal as code

###### Checkout edx-platform code
ARG EDX_PLATFORM_REPOSITORY={{ EDX_PLATFORM_REPOSITORY }}
ARG EDX_PLATFORM_VERSION={{ EDX_PLATFORM_VERSION }}
RUN mkdir -p /openedx/edx-platform && \
    git clone $EDX_PLATFORM_REPOSITORY --branch $EDX_PLATFORM_VERSION --depth 1 /openedx/edx-platform
WORKDIR /openedx/edx-platform

# Identify tutor user to apply patches using git
RUN git config --global user.email "tutor@overhang.io" \
  && git config --global user.name "Tutor"

{%- if patch("openedx-dockerfile-git-patches-default") %}
# Custom edx-platform patches
{{ patch("openedx-dockerfile-git-patches-default") }}
{%- elif EDX_PLATFORM_VERSION == "master" %}
# Patches in nightly node
{%- else %}
# Patches in non-nightly mode
# Prevent course structure cache infinite growth
# https://github.com/openedx/edx-platform/pull/34210
RUN curl -fsSL https://github.com/openedx/edx-platform/commit/ad201cd664b6c722cbefcbda23ae390c06daf621.patch | git am
{%- endif %}

{# Example: RUN curl -fsSL https://github.com/openedx/edx-platform/commit/<GITSHA1>.patch | git am #}
{{ patch("openedx-dockerfile-post-git-checkout") }}


###########################################################################################################################
############## EDX-PLATFORM
############## Empty layer with just the repo at the root.
############## This is useful when overriding the build context with a host repo:
############## docker build --build-context edx-platform=/path/to/edx-platform
###########################################################################################################################
FROM scratch as edx-platform
COPY --from=code /openedx/edx-platform /


###########################################################################################################################
############## MNT-*
############## Create an empty layer for each bind-mounted directory relevant to our image.
###########################################################################################################################
{% for name in iter_mounted_directories(MOUNTS, "openedx") %}
FROM scratch as mnt-{{ name }}
{% endfor %}


###########################################################################################################################
############## FRONTEND REQUIREMENTS
###########################################################################################################################
FROM python as frontend-requirements

WORKDIR /openedx/edx-platform

# Install python reqs for setting up node & building assets
COPY --link --from=edx-platform /requirements/edx/assets.txt requirements/edx/assets.txt
RUN pip install -r requirements/edx/assets.txt

# Set up node env
ENV PATH /openedx/nodeenv/bin:/openedx/venv/bin:${PATH}
RUN nodeenv /openedx/nodeenv --node=18.20.1 --prebuilt

# Install nodejs requirements
ARG NPM_REGISTRY={{ NPM_REGISTRY }}
COPY --link --from=edx-platform /package.json package.json
COPY --link --from=edx-platform /package-lock.json package-lock.json
COPY --link --from=edx-platform /scripts/copy-node-modules.sh scripts/copy-node-modules.sh
RUN --mount=type=cache,target=/root/.npm,sharing=shared \
    npm clean-install --no-audit --registry=$NPM_REGISTRY


###########################################################################################################################
############## BUNDLES
###########################################################################################################################

FROM frontend-requirements as bundles

COPY --link --from=edx-platform /.babelrc .babelrc
COPY --link --from=edx-platform /webpack-config/file-lists.js webpack-config/file-lists.js
COPY --link --from=edx-platform /webpack.builtinblocks.config.js webpack.builtinblocks.config.js
COPY --link --from=edx-platform /webpack.common.config.js webpack.common.config.js
COPY --link --from=edx-platform /webpack.dev.config.js webpack.dev.config.js
COPY --link --from=edx-platform /webpack.prod.config.js webpack.prod.config.js
COPY --link --from=edx-platform /cms/djangoapps/pipeline_js/js cms/djangoapps/pipeline_js/js
COPY --link --from=edx-platform /cms/static cms/static
COPY --link --from=edx-platform /cms/templates/ cms/templates/
COPY --link --from=edx-platform /common/static/common common/static/common
COPY --link --from=edx-platform /common/static/js/ common/static/js
COPY --link --from=edx-platform /lms/djangoapps/discussion/static lms/djangoapps/discussion/static
COPY --link --from=edx-platform /lms/djangoapps/instructor/static lms/djangoapps/instructor/static
COPY --link --from=edx-platform /lms/djangoapps/support/static/support lms/djangoapps/support/static/support
COPY --link --from=edx-platform /lms/djangoapps/teams/static lms/djangoapps/teams/static
COPY --link --from=edx-platform /lms/static/ lms/static/
COPY --link --from=edx-platform /lms/templates/ lms/templates/
COPY --link --from=edx-platform /openedx/features/announcements/static openedx/features/announcements/static
COPY --link --from=edx-platform /openedx/features/course_bookmarks/static openedx/features/course_bookmarks/static
COPY --link --from=edx-platform /openedx/features/course_experience/static openedx/features/course_experience/static
COPY --link --from=edx-platform /openedx/features/course_search/static openedx/features/course_search/static
COPY --link --from=edx-platform /openedx/features/learner_profile/static openedx/features/learner_profile/static
COPY --link --from=edx-platform /xmodule/assets xmodule/assets
COPY --link --from=edx-platform /xmodule/js xmodule/js

COPY --link --from=frontend-requirements /openedx/edx-platform/common/static/common/js/vendor common/static/common/js/vendor
COPY --link --from=frontend-requirements /openedx/edx-platform/common/static/common/css/vendor common/static/common/css/vendor

FROM bundles as bundles-production
RUN npm run webpack

FROM bundles as bundles-development
RUN npm run webpack-dev


###########################################################################################################################
############## CSS
###########################################################################################################################

FROM frontend-requirements as css

ENV PATH ./node_modules/.bin:${PATH}

COPY --link --from=edx-platform /scripts/compile_sass.py scripts/compile_sass.py
COPY --link --from=edx-platform /common/static common/static
COPY --link --from=edx-platform /lms/static/sass lms/static/sass
COPY --link --from=edx-platform /lms/static/sass/partials lms/static/sass/partials
COPY --link --from=edx-platform /lms/static/certificates/sass lms/static/certificates/sass
COPY --link --from=edx-platform /cms/static/sass cms/static/sass
COPY --link --from=edx-platform /cms/static/sass/partials cms/static/sass/partials
COPY --link --from=edx-platform /xmodule/assets xmodule/assets
COPY --link --from=edx-platform /lms/static/css/vendor lms/static/css/vendor

FROM css as css-production
# Compile default CSS
RUN npm run compile-sass -- --skip-themes
# Compile themed CSS
COPY --link ./themes/ /openedx/themes/
RUN npm run compile-sass -- --skip-default

FROM css as css-development
# Compile default CSS
RUN npm run compile-sass -- --skip-themes --env=dev
# Compile themed CSS
COPY --link ./themes/ /openedx/themes/
RUN npm run compile-sass -- --skip-default --env=dev


###########################################################################################################################
############## FULL REQUIREMENTS
###########################################################################################################################

# Start with frontend requirements already installed.
FROM frontend-requirements as requirements

# Install:
# * base Python packages from edx-platform,
# * Redis as a django cache (https://pypi.org/project/django-redis/),
# * the uWSGI server (https://pypi.org/project/uWSGI/),
# * and the SCORM XBlock.
COPY --link --from=edx-platform /requirements/edx/base.txt /openedx/edx-platform/requirements/edx/base.txt
RUN --mount=type=cache,target=/openedx/.cache/pip,sharing=shared \
    pip install \
	    -r /openedx/edx-platform/requirements/edx/base.txt \
        django-redis==5.4.0 \
        uwsgi==2.0.24 \
        'openedx-scorm-xblock>=17.0.0,<18.0.0'

{{ patch("openedx-dockerfile-post-python-requirements") }}

# Install extra Python packages provided by user config.
{% for extra_requirements in OPENEDX_EXTRA_PIP_REQUIREMENTS %}
RUN --mount=type=cache,target=/openedx/.cache/pip,sharing=shared \
    pip install '{{ extra_requirements }}'
{% endfor %}

FROM requirements as requirements-production

# Remove everything related to libsass (which is installed via assets.txt) in order to shrink the final prod image.
# This is safe because we don't need to compile Sass in production.
# Now, what we *could* have done was base this stage on minimal, thus avoiding assets.txt altogether.
# However, this would mean that we'd have to install libsass *twice*: once for frontend-requirements and
# once for requirements. Since libsass takes so long to compile, that doesn't seem worth it.
RUN rm -r /openedx/venv/lib/python3.11/site-packages/*sass*

# Install auto-mounted directories as Python packages.
{% for name in iter_mounted_directories(MOUNTS, "openedx") %}
COPY --from=mnt-{{ name }} / /mnt/{{ name }}
RUN pip install -e "/mnt/{{ name }}"
{% endfor %}

FROM requirements as requirements-development

# Install edx-platform's dev requirements, plus ipdb and ipython for an improved debugging experience.
#   https://pypi.org/project/ipdb/
#   https://pypi.org/project/ipython (>=Python 3.10 started with 8.20)
COPY --link --from=edx-platform /requirements/edx/development.txt /openedx/edx-platform/requirements/edx/development.txt
RUN --mount=type=cache,target=/openedx/.cache/pip,sharing=shared \
    pip install \
        -r /openedx/edx-platform/requirements/edx/development.txt \
        ipdb==0.13.13 \
        ipython==8.24.0

# Install auto-mounted directories as Python packages.
# This must be done after installing development.txt, otherwise the pins in development.txt would
# supersede the auto-mounted packages.
{% for name in iter_mounted_directories(MOUNTS, "openedx-dev") %}
COPY --from=mnt-{{ name }} / /mnt/{{ name }}
RUN pip install -e "/mnt/{{ name }}"
{% endfor %}


###########################################################################################################################
############## APPLICATION (base for final production and development images)
###########################################################################################################################
FROM python as application

# Install system requirements
RUN --mount=type=cache,target=/var/cache/apt,sharing=locked \
    --mount=type=cache,target=/var/lib/apt,sharing=locked \
    apt update \
    && apt install -y gettext gfortran graphviz graphviz-dev libffi-dev libfreetype6-dev libgeos-dev libjpeg8-dev liblapack-dev libmysqlclient-dev libpng-dev libsqlite3-dev libxmlsec1-dev lynx mysql-client ntp pkg-config rdfind

# From then on, run as unprivileged "app" user
# Note that this must always be different from root (APP_USER_ID=0)
ARG APP_USER_ID=1000
RUN if [ "$APP_USER_ID" = 0 ]; then echo "app user may not be root" && false; fi
RUN useradd --no-log-init --home-dir /openedx --create-home --shell /bin/bash --uid ${APP_USER_ID} app
USER ${APP_USER_ID}

# Copy in backend code and requirements.
# Dockerize tags: https://hub.docker.com/r/powerman/dockerize/tags
COPY --link --from=docker.io/powerman/dockerize:0.19.0 /usr/local/bin/dockerize /usr/local/bin/dockerize
COPY --chown=app:app --from=edx-platform / /openedx/edx-platform
COPY --chown=app:app ./themes/ /openedx/themes/
COPY --chown=app:app --from=python /opt/pyenv /opt/pyenv
COPY --chown=app:app --from=requirements-production /openedx/venv /openedx/venv
COPY --chown=app:app --from=requirements-production /mnt /mnt

<<<<<<< HEAD
=======
ENV PATH /openedx/venv/bin:./node_modules/.bin:/openedx/nodeenv/bin:${PATH}
ENV VIRTUAL_ENV /openedx/venv/
ENV COMPREHENSIVE_THEME_DIRS /openedx/themes
ENV STATIC_ROOT_LMS /openedx/staticfiles
ENV STATIC_ROOT_CMS /openedx/staticfiles/studio

>>>>>>> c84a741e
WORKDIR /openedx/edx-platform

# Install the local edx-platform repo. This:
# (1) creates an egg-info folder which is necessary to enable entrypoints like XBlocks, and
# (2) points the virtualenv at the local edx-platform repo.
RUN pip install -e .

# Create folder that will store lms/cms.env.yml files, as well as
# the tutor-specific settings files.
RUN mkdir -p /openedx/config ./lms/envs/tutor ./cms/envs/tutor
COPY --chown=app:app revisions.yml /openedx/config/
ENV LMS_CFG /openedx/config/lms.env.yml
ENV CMS_CFG /openedx/config/cms.env.yml
ENV REVISION_CFG /openedx/config/revisions.yml
COPY --chown=app:app settings/lms/*.py ./lms/envs/tutor/
COPY --chown=app:app settings/cms/*.py ./cms/envs/tutor/

# Copy in frontend requirements.
COPY --chown=app:app --from=frontend-requirements \
	/openedx/nodeenv \
	/openedx/nodeenv
COPY --chown=app:app --from=frontend-requirements \
	/openedx/edx-platform/node_modules \
	/openedx/edx-platform/node_modules
COPY --chown=app:app --from=frontend-requirements \
   /openedx/edx-platform/common/static/common/js/vendor \
   /openedx/edx-platform/common/static/common/js/vendor
COPY --chown=app:app --from=frontend-requirements \
	/openedx/edx-platform/common/static/common/css/vendor \
	/openedx/edx-platform/common/static/common/css/vendor
RUN npm run postinstall

# Copy scripts
COPY --chown=app:app ./bin /openedx/bin
RUN chmod a+x /openedx/bin/*
ENV PATH /openedx/bin:${PATH}

# Create a data directory, which might be used (or not)
RUN mkdir /openedx/data

# service variant is "lms" or "cms"
ENV SERVICE_VARIANT lms

{{ patch("openedx-dockerfile") }}

EXPOSE 8000


###########################################################################################################################
############## PRODUCTION
###########################################################################################################################
FROM application as production

# Pull latest translations via atlas
RUN ./manage.py lms --settings=tutor.i18n pull_plugin_translations --verbose --repository='{{ ATLAS_REPOSITORY }}' --revision='{{ ATLAS_REVISION }}' {{ ATLAS_OPTIONS }}
RUN ./manage.py lms --settings=tutor.i18n pull_xblock_translations --repository='{{ ATLAS_REPOSITORY }}' --revision='{{ ATLAS_REVISION }}' {{ ATLAS_OPTIONS }}
RUN atlas pull --repository='{{ ATLAS_REPOSITORY }}' --revision='{{ ATLAS_REVISION }}' {{ ATLAS_OPTIONS }} \
    translations/edx-platform/conf/locale:conf/locale \
    translations/studio-frontend/src/i18n/messages:conf/plugins-locale/studio-frontend
RUN ./manage.py lms --settings=tutor.i18n compile_xblock_translations
RUN ./manage.py cms --settings=tutor.i18n compile_xblock_translations
RUN ./manage.py lms --settings=tutor.i18n compile_plugin_translations
RUN ./manage.py lms --settings=tutor.i18n compilemessages -v1
RUN ./manage.py lms --settings=tutor.i18n compilejsi18n
RUN ./manage.py cms --settings=tutor.i18n compilejsi18n

# Copy in and collect production static assets.
COPY --chown=app:app --from=bundles-production /openedx/staticfiles /openedx/staticfiles
COPY --chown=app:app --from=bundles-production /openedx/edx-platform/common/static/bundles common/static/bundles
COPY --chown=app:app --from=css-production /openedx/edx-platform/lms/static/css lms/static/css
COPY --chown=app:app --from=css-production /openedx/edx-platform/lms/static/certificates/css lms/static/certificates/css
COPY --chown=app:app --from=css-production /openedx/edx-platform/cms/static/css cms/static/css
RUN ./manage.py lms collectstatic --noinput --settings=tutor.assets
RUN ./manage.py cms collectstatic --noinput --settings=tutor.assets

<<<<<<< HEAD
# De-dupe static assets with synlinks
RUN rdfind -makesymlinks true -followsymlinks true /openedx/staticfiles/
=======
{{ patch("openedx-dockerfile-pre-assets") }}

# Build & collect production assets. By default, only assets from the default theme
# will be processed. This makes the docker image lighter and faster to build.
RUN npm run postinstall  # Postinstall artifacts are stuck in nodejs-requirements layer. Create them here too.
RUN npm run compile-sass -- --skip-themes
RUN npm run webpack

# Now that the default theme is built, build any custom themes
COPY --chown=app:app ./themes/ /openedx/themes
RUN npm run compile-sass -- --skip-default

# and finally, collect assets for the production image,
# de-duping assets with symlinks.
RUN ./manage.py lms collectstatic --noinput --settings=tutor.assets && \
    ./manage.py cms collectstatic --noinput --settings=tutor.assets && \
    # De-duplicate static assets with symlinks \
    rdfind -makesymlinks true -followsymlinks true /openedx/staticfiles/
>>>>>>> c84a741e

# Default amount of uWSGI processes
ENV UWSGI_WORKERS=2

# Copy the default uWSGI configuration
COPY --chown=app:app settings/uwsgi.ini .

# Default django settings
ENV DJANGO_SETTINGS_MODULE lms.envs.tutor.production

# Run server
CMD uwsgi uwsgi.ini

{{ patch("openedx-dockerfile-final") }}


###########################################################################################################################
############## DEVELOPMENT
###########################################################################################################################
FROM application as development

# Install useful system requirements (as root)
USER root
RUN --mount=type=cache,target=/var/cache/apt,sharing=locked \
    --mount=type=cache,target=/var/lib/apt,sharing=locked \
    apt update && \
    apt install -y vim iputils-ping dnsutils telnet
USER app

# Copy in dev python requirements.
# (This forces us to re-install the local edx-platform repo as well.)
COPY --chown=app:app --from=requirements-development /openedx/venv /openedx/venv
COPY --chown=app:app --from=requirements-development /mnt /mnt
RUN pip install -e .

# Add ipdb as default PYTHONBREAKPOINT
ENV PYTHONBREAKPOINT=ipdb.set_trace

<<<<<<< HEAD
# In development mode, edx-platform expects the files to be in the repo, and pointed to by webpack-stats.json.
COPY --chown=app:app --from=bundles-development /openedx/staticfiles/webpack-stats.json /openedx/staticfiles/webpack-stats.json
COPY --chown=app:app --from=bundles-development /openedx/staticfiles/studio/webpack-stats.json /openedx/staticfiles/studio/webpack-stats.json
COPY --chown=app:app --from=bundles-development /openedx/edx-platform/common/static/bundles common/static/bundles
COPY --chown=app:app --from=css-development /openedx/edx-platform/lms/static/css lms/static/css
COPY --chown=app:app --from=css-development /openedx/edx-platform/lms/static/certificates/css lms/static/certificates/css
COPY --chown=app:app --from=css-development /openedx/edx-platform/cms/static/css cms/static/css
=======
# Recompile static assets: in development mode all static assets are stored in edx-platform,
# and the location of these files is stored in webpack-stats.json. If we don't recompile
# static assets, then production assets will be served instead.
RUN rm -r /openedx/staticfiles && \
    mkdir /openedx/staticfiles && \
    npm run build-dev
>>>>>>> c84a741e

{{ patch("openedx-dev-dockerfile-post-python-requirements") }}

# Default django settings
ENV DJANGO_SETTINGS_MODULE lms.envs.tutor.development

CMD ./manage.py $SERVICE_VARIANT runserver 0.0.0.0:8000<|MERGE_RESOLUTION|>--- conflicted
+++ resolved
@@ -299,15 +299,6 @@
 COPY --chown=app:app --from=requirements-production /openedx/venv /openedx/venv
 COPY --chown=app:app --from=requirements-production /mnt /mnt
 
-<<<<<<< HEAD
-=======
-ENV PATH /openedx/venv/bin:./node_modules/.bin:/openedx/nodeenv/bin:${PATH}
-ENV VIRTUAL_ENV /openedx/venv/
-ENV COMPREHENSIVE_THEME_DIRS /openedx/themes
-ENV STATIC_ROOT_LMS /openedx/staticfiles
-ENV STATIC_ROOT_CMS /openedx/staticfiles/studio
-
->>>>>>> c84a741e
 WORKDIR /openedx/edx-platform
 
 # Install the local edx-platform repo. This:
@@ -383,11 +374,8 @@
 RUN ./manage.py lms collectstatic --noinput --settings=tutor.assets
 RUN ./manage.py cms collectstatic --noinput --settings=tutor.assets
 
-<<<<<<< HEAD
 # De-dupe static assets with synlinks
 RUN rdfind -makesymlinks true -followsymlinks true /openedx/staticfiles/
-=======
-{{ patch("openedx-dockerfile-pre-assets") }}
 
 # Build & collect production assets. By default, only assets from the default theme
 # will be processed. This makes the docker image lighter and faster to build.
@@ -405,16 +393,15 @@
     ./manage.py cms collectstatic --noinput --settings=tutor.assets && \
     # De-duplicate static assets with symlinks \
     rdfind -makesymlinks true -followsymlinks true /openedx/staticfiles/
->>>>>>> c84a741e
+
+# Copy the default uWSGI configuration
+COPY --chown=app:app settings/uwsgi.ini .
+
+# Default django settings
+ENV DJANGO_SETTINGS_MODULE lms.envs.tutor.production
 
 # Default amount of uWSGI processes
 ENV UWSGI_WORKERS=2
-
-# Copy the default uWSGI configuration
-COPY --chown=app:app settings/uwsgi.ini .
-
-# Default django settings
-ENV DJANGO_SETTINGS_MODULE lms.envs.tutor.production
 
 # Run server
 CMD uwsgi uwsgi.ini
@@ -444,7 +431,6 @@
 # Add ipdb as default PYTHONBREAKPOINT
 ENV PYTHONBREAKPOINT=ipdb.set_trace
 
-<<<<<<< HEAD
 # In development mode, edx-platform expects the files to be in the repo, and pointed to by webpack-stats.json.
 COPY --chown=app:app --from=bundles-development /openedx/staticfiles/webpack-stats.json /openedx/staticfiles/webpack-stats.json
 COPY --chown=app:app --from=bundles-development /openedx/staticfiles/studio/webpack-stats.json /openedx/staticfiles/studio/webpack-stats.json
@@ -452,14 +438,6 @@
 COPY --chown=app:app --from=css-development /openedx/edx-platform/lms/static/css lms/static/css
 COPY --chown=app:app --from=css-development /openedx/edx-platform/lms/static/certificates/css lms/static/certificates/css
 COPY --chown=app:app --from=css-development /openedx/edx-platform/cms/static/css cms/static/css
-=======
-# Recompile static assets: in development mode all static assets are stored in edx-platform,
-# and the location of these files is stored in webpack-stats.json. If we don't recompile
-# static assets, then production assets will be served instead.
-RUN rm -r /openedx/staticfiles && \
-    mkdir /openedx/staticfiles && \
-    npm run build-dev
->>>>>>> c84a741e
 
 {{ patch("openedx-dev-dockerfile-post-python-requirements") }}
 
