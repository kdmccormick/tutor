--- conflicted
+++ resolved
@@ -81,7 +81,6 @@
 
 
 # Auto-magically bind-mount xblock directories and some common dependencies.
-<<<<<<< HEAD
 for openedx_image in ["openedx", "openedx-dev"]:
     hooks.Filters.MOUNTED_DIRECTORIES.add_items(
         [
@@ -89,21 +88,10 @@
             (openedx_image, "edx-enterprise"),
             (openedx_image, "edx-ora2"),
             (openedx_image, "edx-search"),
+            (openedx_image, "openedx-learning"),
             (openedx_image, r"platform-plugin-.*"),
         ]
     )
-=======
-hooks.Filters.MOUNTED_DIRECTORIES.add_items(
-    [
-        ("openedx", r".*[xX][bB]lock.*"),
-        ("openedx", "edx-enterprise"),
-        ("openedx", "edx-ora2"),
-        ("openedx", "edx-search"),
-        ("openedx", "openedx-learning"),
-        ("openedx", r"platform-plugin-.*"),
-    ]
-)
->>>>>>> f00c311d
 
 
 @hooks.Filters.MOUNTED_DIRECTORIES.add(priority=hooks.priorities.LOW)
