import base64
import json
import os
import random
import re
import shlex
import shutil
import string
import struct
import subprocess
import sys
from functools import lru_cache
from typing import List, Tuple
from urllib.error import URLError
from urllib.request import urlopen

import click
from Crypto.Protocol.KDF import bcrypt, bcrypt_check
from Crypto.PublicKey import RSA
from Crypto.PublicKey.RSA import RsaKey

from . import exceptions, fmt


def encrypt(text: str) -> str:
    """
    Encrypt some textual content with bcrypt.
    https://pycryptodome.readthedocs.io/en/latest/src/protocol/kdf.html#bcrypt
    The encryption process is compatible with the password verification performed by
    `htpasswd <https://httpd.apache.org/docs/2.4/programs/htpasswd.html>`__.
    """
    return bcrypt(text.encode(), 12).decode()


def verify_encrypted(encrypted: str, text: str) -> bool:
    """
    Return True/False if the encrypted content corresponds to the unencrypted text.
    """
    try:
        bcrypt_check(text.encode(), encrypted.encode())
        return True
    except ValueError:
        return False


def ensure_file_directory_exists(path: str) -> None:
    """
    Create file's base directory if it does not exist.
    """
    if os.path.isdir(path):
        raise exceptions.TutorError(
            f"Attempting to write to a file, but a directory with the same name already exists: {path}"
        )
    ensure_directory_exists(os.path.dirname(path))


def ensure_directory_exists(path: str) -> None:
    """
    Create directory if it does not exist.
    """
    if os.path.isfile(path):
        raise exceptions.TutorError(
            f"Attempting to create a directory, but a file with the same name already exists: {path}"
        )
    if not os.path.exists(path):
        os.makedirs(path)


def random_string(length: int) -> str:
    return "".join(
        [random.choice(string.ascii_letters + string.digits) for _ in range(length)]
    )


def list_if(services: List[Tuple[str, bool]]) -> str:
    return json.dumps([service[0] for service in services if service[1]])


def common_domain(d1: str, d2: str) -> str:
    """
    Return the common domain between two domain names.

    Ex: "sub1.domain.com" and "sub2.domain.com" -> "domain.com"
    """
    components1 = d1.split(".")[::-1]
    components2 = d2.split(".")[::-1]
    common = []
    for c in range(0, min(len(components1), len(components2))):
        if components1[c] == components2[c]:
            common.append(components1[c])
        else:
            break
    return ".".join(common[::-1])


def reverse_host(domain: str) -> str:
    """
    Return the reverse domain name, java-style.

    Ex: "www.google.com" -> "com.google.www"
    """
    return ".".join(domain.split(".")[::-1])


def rsa_private_key(bits: int = 2048) -> str:
    """
    Export an RSA private key in PEM format.
    """
    key = RSA.generate(bits)
    return key.export_key().decode()


def rsa_import_key(key: str) -> RsaKey:
    """
    Import PEM-formatted RSA key and return the corresponding object.
    """
    return RSA.import_key(key.encode())


def long_to_base64(n: int) -> str:
    """
    Borrowed from jwkest.__init__
    """

    def long2intarr(long_int: int) -> List[int]:
        _bytes: List[int] = []
        while long_int:
            long_int, r = divmod(long_int, 256)
            _bytes.insert(0, r)
        return _bytes

    bys = long2intarr(n)
    data = struct.pack(f"{len(bys)}B", *bys)
    if not data:
        data = b"\x00"
    s = base64.urlsafe_b64encode(data).rstrip(b"=")
    return s.decode("ascii")


def is_root() -> bool:
    """
    Check whether tutor is being run as root/sudo.
    """
    if sys.platform == "win32":
        # Don't even try
        return False
    return get_user_id() == 0


def get_user_id() -> int:
    """
    Portable way to get user ID. Note: I have no idea if it actually works on windows...
    """
    if sys.platform != "win32":
        return os.getuid()

    # Don't even try for windows
    return 0


def docker_run(*command: str) -> int:
    args = ["run", "--rm"]
    if is_a_tty():
        args.append("-it")
    return docker(*args, *command)


def docker(*command: str) -> int:
    if shutil.which("docker") is None:
        raise exceptions.TutorError(
            "docker is not installed. Please follow instructions from https://docs.docker.com/install/"
        )
    return execute("docker", *command)


<<<<<<< HEAD
=======
@lru_cache(maxsize=None)
def is_buildkit_enabled() -> bool:
    """
    A helper function to determine whether we can run `docker buildx` with BuildKit.
    """
    # First, we respect the DOCKER_BUILDKIT environment variable
    enabled_by_env = {
        "1": True,
        "0": False,
    }.get(os.environ.get("DOCKER_BUILDKIT", ""))
    if enabled_by_env is not None:
        return enabled_by_env
    try:
        subprocess.run(["docker", "buildx", "version"], capture_output=True, check=True)
        return True
    except subprocess.CalledProcessError:
        return False


@lru_cache(maxsize=None)
def is_docker_rootless() -> bool:
    """
    A helper function to determine if Docker is running in rootless mode.

     - https://docs.docker.com/engine/security/rootless/
    """
    try:
        results = subprocess.run(["docker", "info"], capture_output=True, check=True)
        return "rootless" in results.stdout.decode()
    except subprocess.CalledProcessError:
        return False


>>>>>>> 65ba0d2d
def docker_compose(*command: str) -> int:
    return execute("docker", "compose", *command)


def kubectl(*command: str) -> int:
    if shutil.which("kubectl") is None:
        raise exceptions.TutorError(
            "kubectl is not installed. Please follow instructions from https://kubernetes.io/docs/tasks/tools/install-kubectl/"
        )
    return execute("kubectl", *command)


def is_a_tty() -> bool:
    """
    Return True if stdin is able to allocate a tty. Tty allocation sometimes cannot be
    enabled, for instance in cron jobs
    """
    return sys.stdin.isatty()


def execute(*command: str) -> int:
    click.echo(fmt.command(shlex.join(command)))
    return execute_silent(*command)


def execute_silent(*command: str) -> int:
    with subprocess.Popen(command) as p:
        try:
            result = p.wait(timeout=None)
        except KeyboardInterrupt:
            p.kill()
            p.wait()
            raise
        except Exception as e:
            p.kill()
            p.wait()
            raise exceptions.TutorError(f"Command failed: {' '.join(command)}") from e
        if result > 0:
            raise exceptions.TutorError(
                f"Command failed with status {result}: {' '.join(command)}"
            )
    return result


def check_output(*command: str) -> bytes:
    literal_command = shlex.join(command)
    click.echo(fmt.command(literal_command))
    try:
        return subprocess.check_output(command)
    except Exception as e:
        raise exceptions.TutorError(f"Command failed: {literal_command}") from e


def warn_macos_docker_memory() -> None:
    try:
        check_macos_docker_memory()
    except exceptions.TutorError as e:
        fmt.echo_alert(
            f"""Could not verify sufficient RAM allocation in Docker:

    {e}

Tutor may not work if Docker is configured with < 4 GB RAM. Please follow instructions from:
    https://docs.tutor.overhang.io/install.html"""
        )


def check_macos_docker_memory() -> None:
    """
    Try to check that the RAM allocated to the Docker VM on macOS is at least 4 GB.

    Parse macOS Docker settings file from user directory and return the max
    allocated memory. Will raise TutorError in case of parsing/loading error.
    """
    if sys.platform != "darwin":
        return

    settings_path = os.path.expanduser(
        "~/Library/Group Containers/group.com.docker/settings.json"
    )

    try:
        with open(settings_path, encoding="utf-8") as fp:
            data = json.load(fp)
            memory_mib = int(data["memoryMiB"])
    except OSError as e:
        raise exceptions.TutorError(f"Error accessing Docker settings file: {e}") from e
    except json.JSONDecodeError as e:
        raise exceptions.TutorError(
            f"Error reading {settings_path}, invalid JSON: {e}"
        ) from e
    except ValueError as e:
        raise exceptions.TutorError(
            f"Unexpected JSON data in {settings_path}: {e}"
        ) from e
    except KeyError as e:
        # Value is absent (Docker creates the file with the default setting of 2048 explicitly
        # written in, so we shouldn't need to assume a default value here.)
        raise exceptions.TutorError(
            f"key 'memoryMiB' not found in {settings_path}"
        ) from e
    except (TypeError, OverflowError) as e:
        # TypeError from open() indicates an encoding error
        raise exceptions.TutorError(
            f"Text encoding error in {settings_path}: {e}"
        ) from e

    if memory_mib < 4096:
        raise exceptions.TutorError(
            f"Docker is configured to allocate {memory_mib} MiB RAM, less than the recommended {4096} MiB"
        )


def read_url(url: str) -> str:
    """
    Read an index url, either remote (http/https) or local.
    """
    if is_http(url):
        # web index
        try:
            response = urlopen(url)
            content: str = response.read().decode()
            return content
        except URLError as e:
            raise exceptions.TutorError(f"Request error: {e}") from e
        except UnicodeDecodeError as e:
            raise exceptions.TutorError(
                f"Remote response must be encoded as utf8: {e}"
            ) from e
    try:
        with open(url, encoding="utf8") as f:
            # local file index
            return f.read()
    except FileNotFoundError as e:
        raise exceptions.TutorError(f"File could not be found: {e}") from e
    except UnicodeDecodeError as e:
        raise exceptions.TutorError(f"File must be encoded as utf8: {e}") from e


def is_url(text: str) -> bool:
    """
    Return true if the string points to a file on disk or a web URL.
    """
    return os.path.isfile(text) or is_http(text)


def is_http(url: str) -> bool:
    """
    Basic test to check whether a string is a web URL. Use only for basic use cases.
    """
    return re.match(r"^https?://", url) is not None


def format_table(rows: List[Tuple[str, ...]], separator: str = "\t") -> str:
    """
    Format a list of values as a tab-separated table. Column sizes are determined such
    that row values are vertically aligned.
    """
    formatted = ""
    if not rows:
        return formatted
    columns_count = len(rows[0])
    # Determine each column size
    col_sizes = [1] * columns_count
    for row in rows:
        for c, value in enumerate(row):
            col_sizes[c] = max(col_sizes[c], len(value))
    # Print all values
    for r, row in enumerate(rows):
        for c, value in enumerate(row):
            if c < len(col_sizes) - 1:
                formatted += f"{value:{col_sizes[c]}}{separator}"
            else:
                # The last column is not left-justified
                formatted += f"{value}"
        if r < len(rows) - 1:
            # Append EOL at all lines but the last one
            formatted += "\n"
    return formatted<|MERGE_RESOLUTION|>--- conflicted
+++ resolved
@@ -173,27 +173,6 @@
     return execute("docker", *command)
 
 
-<<<<<<< HEAD
-=======
-@lru_cache(maxsize=None)
-def is_buildkit_enabled() -> bool:
-    """
-    A helper function to determine whether we can run `docker buildx` with BuildKit.
-    """
-    # First, we respect the DOCKER_BUILDKIT environment variable
-    enabled_by_env = {
-        "1": True,
-        "0": False,
-    }.get(os.environ.get("DOCKER_BUILDKIT", ""))
-    if enabled_by_env is not None:
-        return enabled_by_env
-    try:
-        subprocess.run(["docker", "buildx", "version"], capture_output=True, check=True)
-        return True
-    except subprocess.CalledProcessError:
-        return False
-
-
 @lru_cache(maxsize=None)
 def is_docker_rootless() -> bool:
     """
@@ -208,7 +187,6 @@
         return False
 
 
->>>>>>> 65ba0d2d
 def docker_compose(*command: str) -> int:
     return execute("docker", "compose", *command)
 
