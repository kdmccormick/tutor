--- conflicted
+++ resolved
@@ -108,15 +108,9 @@
         )
 
 
-<<<<<<< HEAD
 class BaseComposeContext(BaseTaskContext):
-    COMPOSE_TMP_FILTER: hooks.filters.Filter = NotImplemented
-    COMPOSE_JOBS_TMP_FILTER: hooks.filters.Filter = NotImplemented
-=======
-class BaseComposeContext(BaseJobContext):
     COMPOSE_TMP_FILTER: COMPOSE_FILTER_TYPE = NotImplemented
     COMPOSE_JOBS_TMP_FILTER: COMPOSE_FILTER_TYPE = NotImplemented
->>>>>>> 33e4f33a
 
     def job_runner(self, config: Config) -> ComposeTaskRunner:
         raise NotImplementedError
