--- conflicted
+++ resolved
@@ -505,27 +505,6 @@
     context.job_runner(config).docker_compose(command, *args)
 
 
-<<<<<<< HEAD
-@hooks.Filters.COMPOSE_MOUNTS.add()
-def _mount_edx_platform(
-    volumes: list[tuple[str, str]], name: str
-) -> list[tuple[str, str]]:
-    """
-    When mounting edx-platform with `tutor mounts add /path/to/edx-platform`,
-    bind-mount the host repo in the lms/cms containers.
-    """
-    if name == "edx-platform":
-        path = "/openedx/edx-platform"
-        volumes += [
-            ("lms", path),
-            ("cms", path),
-            ("lms-worker", path),
-            ("cms-worker", path),
-            ("lms-job", path),
-            ("cms-job", path),
-        ]
-    return volumes
-
 
 @hooks.Filters.COMPOSE_MOUNT_ARTIFACTS.add()
 def _populate_edx_platform(
@@ -559,8 +538,6 @@
     return hosts
 
 
-=======
->>>>>>> 9035965a
 hooks.Filters.ENV_TEMPLATE_VARIABLES.add_item(("iter_mounts", bindmount.iter_mounts))
 
 
