--- conflicted
+++ resolved
@@ -224,13 +224,7 @@
 
             # Registry cache
             if not no_registry_cache:
-<<<<<<< HEAD
-                image_build_args.append(
-                    f"--cache-from=type=registry,ref={tag}-cache"
-                )
-=======
                 image_build_args.append(f"--cache-from=type=registry,ref={tag}-cache")
->>>>>>> 62d4dec1
             if cache_to_registry:
                 image_build_args.append(
                     f"--cache-to=type=registry,mode=max,ref={tag}-cache"
